--- conflicted
+++ resolved
@@ -5,17 +5,11 @@
 import math
 import sys
 
+import numpy as np
 from Bio._py3k import map, range, zip
-<<<<<<< HEAD
-import numpy as np
-
-from . import core
+
+from . import call, core
 from .cnary import CopyNumArray as CNA
-=======
-
-from . import call, core
-from .cnarray import row2label, CopyNumArray as CNA
->>>>>>> d1ba5cae
 
 ProbeInfo = collections.namedtuple('ProbeInfo', 'label chrom start end gene')
 
@@ -338,101 +332,6 @@
 
 
 # _____________________________________________________________________________
-<<<<<<< HEAD
-# Rescaling etc.
-# (XXX move these to cnarray or another module)
-
-def rescale_copy_ratios(cnarr, purity=None, ploidy=2, round_to_integer=False,
-                        is_sample_female=None, is_reference_male=True):
-    """Rescale segment copy ratio values given a known tumor purity."""
-    if purity and not 0.0 < purity <= 1.0:
-        raise ValueError("Purity must be between 0 and 1.")
-
-    if is_sample_female is None:
-        is_sample_female = cnarr.guess_xx(is_reference_male, verbose=False)
-    absolutes = cna_absolutes(cnarr, ploidy, purity, is_reference_male,
-                              is_sample_female)
-    if round_to_integer:
-        absolutes = np.round(absolutes)
-        absolutes[absolutes <= 0.5] = .5
-    else:
-        # Avoid a logarithm domain error
-        absolutes[absolutes <= 0.0] = .5
-
-    abslog = np.log2(absolutes / float(ploidy))
-    newcnarr = cnarr.copy()
-    newcnarr["log2"] = abslog
-    # Adjust sex chromosomes to be relative to the reference
-    if is_reference_male:
-        newcnarr['log2'][newcnarr.chromosome == newcnarr._chr_x_label] += 1.0
-    newcnarr['log2'][newcnarr.chromosome == newcnarr._chr_y_label] += 1.0
-    return newcnarr
-
-
-def cna_absolutes(cnarr, ploidy, purity, is_reference_male, is_sample_female):
-    """Calculate absolute copy number values from segment or bin log2 ratios."""
-    absolutes = np.zeros(len(cnarr), dtype=np.float_)
-    for i, row in enumerate(cnarr):
-        ref_copies, expect_copies = _reference_expect_copies(
-            row["chromosome"], ploidy, is_sample_female, is_reference_male)
-        absolutes[i] = _log2_ratio_to_absolute(
-            row["log2"], ref_copies, expect_copies, purity)
-    return absolutes
-
-
-def _reference_expect_copies(chrom, ploidy, is_sample_female, is_reference_male):
-    """Determine the number copies of a chromosome expected and in reference.
-
-    For sex chromosomes, these values may not be the same ploidy as the
-    autosomes.
-
-    Return a pair: number of copies in the reference and expected in the sample.
-    """
-    chrom = chrom.lower()
-    if chrom in ["chrx", "x"]:
-        ref_copies = (ploidy // 2 if is_reference_male else ploidy)
-        exp_copies = (ploidy if is_sample_female else ploidy // 2)
-    elif chrom in ["chry", "y"]:
-        ref_copies = ploidy // 2
-        exp_copies = (0 if is_sample_female else ploidy // 2)
-    else:
-        ref_copies = exp_copies = ploidy
-    return ref_copies, exp_copies
-
-
-def _log2_ratio_to_absolute(log2_ratio, ref_copies, expect_copies, purity=None):
-    """Transform a log2 ratio value to absolute linear scale.
-
-    Math:
-
-        log2_ratio = log2(ncopies / ploidy)
-        2^log2_ratio = ncopies / ploidy
-        ncopies = ploidy * 2^log2_ratio
-
-    With rescaling for purity:
-
-        let v = log2 ratio value, p = tumor purity,
-            r = reference ploidy, x = expected ploidy;
-        v = log_2(p*n/r + (1-p)*x/r)
-        2^v = p*n/r + (1-p)*x/r
-        n*p/r = 2^v - (1-p)*x/r
-        n = (r*2^v - x*(1-p)) / p
-
-    If purity adjustment is skipped (p=1; e.g. if THetA was run beforehand):
-
-        n = r*2^v
-    """
-    if purity and purity < 1.0:
-        ncopies = (ref_copies * 2**log2_ratio - expect_copies * (1 - purity)
-                  ) / purity
-    else:
-        ncopies = ref_copies * 2 ** log2_ratio
-    return ncopies
-
-
-# _____________________________________________________________________________
-=======
->>>>>>> d1ba5cae
 
 EXPORT_FORMATS = {
     'cdt': fmt_cdt,
